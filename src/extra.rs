--- conflicted
+++ resolved
@@ -1,6 +1,6 @@
 use std::sync::Arc;
 
-use crate::{tree::Node, Rope, RopeSlice};
+use crate::{slice::SliceInner, tree::Node, Rope, RopeSlice};
 
 pub trait RopeExt {
     fn is_instance(&self, other: &Self) -> bool;
@@ -65,20 +65,24 @@
     /// This method does not panic itself.  However, if edits are attempted
     /// on the resulting `Rope` with the panicking variants `insert()` and
     /// `remove()`, they will panic.
-<<<<<<< HEAD
-    fn to_owning_slice(&self) -> Option<crate::Rope>;
-=======
-    fn to_owning_slice(&self) -> crate::Rope;
+    fn to_owning_slice(&self) -> Option<Rope>;
 }
->>>>>>> 783d0fb0
 
 impl RopeSliceExt for RopeSlice<'_> {
     #[inline]
-    fn to_owning_slice(&self) -> Rope {
-        Rope {
-            root: self.root.clone(),
-            root_info: *self.root_info,
-            owned_slice_byte_range: self.byte_range,
+    fn to_owning_slice(&self) -> Option<Rope> {
+        match self {
+            RopeSlice(SliceInner::Rope {
+                root,
+                root_info,
+                byte_range,
+            }) => Some(Rope {
+                root: (*root).clone(),
+                root_info: **root_info,
+                owned_slice_byte_range: *byte_range,
+            }),
+
+            RopeSlice(SliceInner::Str(_)) => None,
         }
     }
 }