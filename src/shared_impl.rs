--- conflicted
+++ resolved
@@ -327,15 +327,11 @@
         #[track_caller]
         #[inline]
         pub fn char_to_byte_idx(&self, char_idx: usize) -> usize {
-<<<<<<< HEAD
-            assert!(char_idx <= self.len_chars());
+            assert!(char_idx <= self.len_chars(), "{}", crate::Error::OutOfBounds);
 
             if let Some(text) = self.get_str_text() {
                 return str_indices::chars::to_byte_idx(text, char_idx);
             }
-=======
-            assert!(char_idx <= self.len_chars(), "{}", crate::Error::OutOfBounds);
->>>>>>> 092c531b
 
             if self.get_full_info().is_some() {
                 self._char_to_byte_idx(char_idx)
@@ -366,15 +362,11 @@
         #[track_caller]
         #[inline]
         pub fn byte_to_utf16_idx(&self, byte_idx: usize) -> usize {
-<<<<<<< HEAD
-            assert!(byte_idx <= self.len());
+            assert!(byte_idx <= self.len(), "{}", crate::Error::OutOfBounds);
 
             if let Some(text) = self.get_str_text() {
                 return str_indices::utf16::from_byte_idx(text, byte_idx);
             }
-=======
-            assert!(byte_idx <= self.len(), "{}", crate::Error::OutOfBounds);
->>>>>>> 092c531b
 
             if self.get_full_info().is_some() {
                 self._byte_to_utf16_idx(byte_idx)
@@ -406,15 +398,11 @@
         #[track_caller]
         #[inline]
         pub fn utf16_to_byte_idx(&self, utf16_idx: usize) -> usize {
-<<<<<<< HEAD
-            assert!(utf16_idx <= self.len_utf16());
+            assert!(utf16_idx <= self.len_utf16(), "{}", crate::Error::OutOfBounds);
 
             if let Some(text) = self.get_str_text() {
                 return str_indices::utf16::to_byte_idx(text, utf16_idx);
             }
-=======
-            assert!(utf16_idx <= self.len_utf16(), "{}", crate::Error::OutOfBounds);
->>>>>>> 092c531b
 
             if self.get_full_info().is_some() {
                 self._utf16_to_byte_idx(utf16_idx)
@@ -449,15 +437,11 @@
         #[track_caller]
         #[inline]
         pub fn byte_to_line_idx(&self, byte_idx: usize, line_type: LineType) -> usize {
-<<<<<<< HEAD
-            assert!(byte_idx <= self.len());
+            assert!(byte_idx <= self.len(), "{}", crate::Error::OutOfBounds);
 
             if let Some(text) = self.get_str_text() {
                 return crate::str_utils::lines::from_byte_idx(text, byte_idx, line_type);
             }
-=======
-            assert!(byte_idx <= self.len(), "{}", crate::Error::OutOfBounds);
->>>>>>> 092c531b
 
             if self.get_full_info().is_some() {
                 self._byte_to_line_idx(byte_idx, line_type)
@@ -498,15 +482,11 @@
         #[track_caller]
         #[inline]
         pub fn line_to_byte_idx(&self, line_idx: usize, line_type: LineType) -> usize {
-<<<<<<< HEAD
-            assert!(line_idx <= self.len_lines(line_type));
+            assert!(line_idx <= self.len_lines(line_type), "{}", crate::Error::OutOfBounds);
 
             if let Some(text) = self.get_str_text() {
                 return crate::str_utils::lines::to_byte_idx(text, line_idx, line_type);
             }
-=======
-            assert!(line_idx <= self.len_lines(line_type), "{}", crate::Error::OutOfBounds);
->>>>>>> 092c531b
 
             if self.get_full_info().is_some() {
                 self._line_to_byte_idx(line_idx, line_type)
@@ -527,7 +507,7 @@
         #[inline]
         pub fn bytes(&self) -> Bytes<$rlt> {
             if let Some(text) = self.get_str_text() {
-                return Bytes::from_str(text, 0);
+                return Bytes::from_str(text, 0).unwrap();
             }
 
             Bytes::new(
@@ -552,22 +532,16 @@
         #[track_caller]
         #[inline]
         pub fn bytes_at(&self, byte_idx: usize) -> Bytes<$rlt> {
-<<<<<<< HEAD
-            assert!(byte_idx <= self.len());
-
-            if let Some(text) = self.get_str_text() {
-                return Bytes::from_str(text, byte_idx);
-            }
-
-            Bytes::new(
-=======
-            let result = Bytes::new(
->>>>>>> 092c531b
-                self.get_root(),
-                self.get_root_info(),
-                self.get_byte_range(),
-                self.get_byte_range()[0] + byte_idx,
-            );
+            let result = if let Some(text) = self.get_str_text() {
+                Bytes::from_str(text, byte_idx)
+            } else {
+                Bytes::new(
+                    self.get_root(),
+                    self.get_root_info(),
+                    self.get_byte_range(),
+                    self.get_byte_range()[0] + byte_idx,
+                )
+            };
 
             match result {
                 Ok(iter) => iter,
@@ -581,7 +555,7 @@
         #[inline]
         pub fn chars(&self) -> Chars<$rlt> {
             if let Some(text) = self.get_str_text() {
-                return Chars::from_str(text, 0);
+                return Chars::from_str(text, 0).unwrap();
             }
 
             Chars::new(
@@ -609,22 +583,16 @@
         #[track_caller]
         #[inline]
         pub fn chars_at(&self, byte_idx: usize) -> Chars<$rlt> {
-<<<<<<< HEAD
-            assert!(byte_idx <= self.len());
-
-            if let Some(text) = self.get_str_text() {
-                return Chars::from_str(text, byte_idx);
-            }
-
-            Chars::new(
-=======
-            let result = Chars::new(
->>>>>>> 092c531b
-                self.get_root(),
-                self.get_root_info(),
-                self.get_byte_range(),
-                self.get_byte_range()[0] + byte_idx,
-            );
+            let result = if let Some(text) = self.get_str_text() {
+                Chars::from_str(text, byte_idx)
+            } else {
+                Chars::new(
+                    self.get_root(),
+                    self.get_root_info(),
+                    self.get_byte_range(),
+                    self.get_byte_range()[0] + byte_idx,
+                )
+            };
 
             match result {
                 Ok(iter) => iter,
@@ -648,7 +616,7 @@
         #[inline]
         pub fn lines(&self, line_type: LineType) -> Lines<$rlt> {
             if let Some(text) = self.get_str_text() {
-                return Lines::from_str(text, 0, line_type);
+                return Lines::from_str(text, 0, line_type).unwrap();
             }
 
             Lines::new(
@@ -684,21 +652,17 @@
         #[track_caller]
         #[inline]
         pub fn lines_at(&self, line_idx: usize, line_type: LineType) -> Lines<$rlt> {
-<<<<<<< HEAD
-            if let Some(text) = self.get_str_text() {
-                return Lines::from_str(text, line_idx, line_type);
-            }
-
-            Lines::new(
-=======
-            let result = Lines::new(
->>>>>>> 092c531b
-                self.get_root(),
-                self.get_root_info(),
-                self.get_byte_range(),
-                line_idx,
-                line_type,
-            );
+            let result = if let Some(text) = self.get_str_text() {
+                Lines::from_str(text, line_idx, line_type)
+            } else {
+                Lines::new(
+                    self.get_root(),
+                    self.get_root_info(),
+                    self.get_byte_range(),
+                    line_idx,
+                    line_type,
+                )
+            };
 
             match result {
                 Ok(iter) => iter,
@@ -712,7 +676,7 @@
         #[inline]
         pub fn chunks(&self) -> Chunks<$rlt> {
             if let Some(text) = self.get_str_text() {
-                return Chunks::from_str(text, 0).0;
+                return Chunks::from_str(text, 0).unwrap().0;
             }
 
             Chunks::new(
@@ -741,22 +705,16 @@
         #[track_caller]
         #[inline]
         pub fn chunks_at(&self, byte_idx: usize) -> (Chunks<$rlt>, usize) {
-<<<<<<< HEAD
-            assert!(byte_idx <= self.len());
-
-            if let Some(text) = self.get_str_text() {
-                return Chunks::from_str(text, byte_idx);
-            }
-
-            let (chunks, start_idx) = Chunks::new(
-=======
-            let result = Chunks::new(
->>>>>>> 092c531b
-                self.get_root(),
-                self.get_root_info(),
-                self.get_byte_range(),
-                self.get_byte_range()[0] + byte_idx,
-            );
+            let result = if let Some(text) = self.get_str_text() {
+                Chunks::from_str(text, byte_idx)
+            } else {
+                Chunks::new(
+                    self.get_root(),
+                    self.get_root_info(),
+                    self.get_byte_range(),
+                    self.get_byte_range()[0] + byte_idx,
+                )
+            };
 
             match result {
                 Ok((chunks, start_idx)) => (chunks, start_idx.saturating_sub(self.get_byte_range()[0])),
@@ -771,7 +729,7 @@
         #[inline]
         pub fn chunk_cursor(&self) -> ChunkCursor<$rlt> {
             if let Some(text) = self.get_str_text() {
-                return ChunkCursor::from_str(text);
+                return ChunkCursor::from_str(text).unwrap();
             }
 
             ChunkCursor::new(
@@ -797,22 +755,16 @@
         #[track_caller]
         #[inline]
         pub fn chunk_cursor_at(&self, byte_idx: usize) -> ChunkCursor<$rlt> {
-<<<<<<< HEAD
-            assert!(byte_idx <= self.len());
-
-            if let Some(text) = self.get_str_text() {
-                return ChunkCursor::from_str(text);
-            }
-
-            ChunkCursor::new(
-=======
-            let result = ChunkCursor::new(
->>>>>>> 092c531b
-                self.get_root(),
-                self.get_root_info(),
-                self.get_byte_range(),
-                self.get_byte_range()[0] + byte_idx,
-            );
+            let result = if let Some(text) = self.get_str_text() {
+                ChunkCursor::from_str(text)
+            } else {
+                ChunkCursor::new(
+                    self.get_root(),
+                    self.get_root_info(),
+                    self.get_byte_range(),
+                    self.get_byte_range()[0] + byte_idx,
+                )
+            };
 
             match result {
                 Ok(cursor) => cursor,
