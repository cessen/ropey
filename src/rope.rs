--- conflicted
+++ resolved
@@ -765,18 +765,6 @@
     }
 }
 
-<<<<<<< HEAD
-//=============================================================
-
-impl crate::extra::RopeExt for Rope {
-    #[inline]
-    fn to_owning_slice(&self) -> Option<Rope> {
-        Some(self.clone())
-    }
-}
-
-=======
->>>>>>> 783d0fb0
 //==============================================================
 // Stdlib trait impls.
 //
