--- conflicted
+++ resolved
@@ -312,12 +312,12 @@
         Ok(cursor)
     }
 
-    pub(crate) fn from_str(text: &'a str) -> Self {
-        ChunkCursor {
+    pub(crate) fn from_str(text: &'a str) -> crate::Result<Self> {
+        Ok(ChunkCursor {
             node_stack: vec![],
             str_slice: Some(text),
             byte_range: [0, text.len()],
-        }
+        })
     }
 
     pub(crate) fn is_from_str_slice(&self) -> bool {
@@ -885,22 +885,6 @@
     }
 
     #[test]
-<<<<<<< HEAD
-    fn chunk_cursor_at_04() {
-        let texts = [TEXT, ""];
-        for text in texts {
-            let t: RopeSlice = text.into();
-
-            for i in 0..=text.len() {
-                let cursor = t.chunk_cursor_at(i);
-
-                assert!(cursor.at_first());
-                assert!(cursor.at_last());
-                assert_eq!(cursor.byte_offset(), 0);
-                assert_eq!(cursor.chunk(), text);
-            }
-        }
-=======
     #[should_panic]
     fn chunk_cursor_at_04() {
         let r = Rope::from_str("foo");
@@ -913,7 +897,23 @@
         let r = Rope::from_str("foo");
         let s = r.slice(1..2);
         s.chunk_cursor_at(2);
->>>>>>> 092c531b
+    }
+
+    #[test]
+    fn chunk_cursor_at_06() {
+        let texts = [TEXT, ""];
+        for text in texts {
+            let t: RopeSlice = text.into();
+
+            for i in 0..=text.len() {
+                let cursor = t.chunk_cursor_at(i);
+
+                assert!(cursor.at_first());
+                assert!(cursor.at_last());
+                assert_eq!(cursor.byte_offset(), 0);
+                assert_eq!(cursor.chunk(), text);
+            }
+        }
     }
 
     #[cfg(feature = "metric_lines_lf_cr")]
